--- conflicted
+++ resolved
@@ -5,11 +5,7 @@
     <PropertyGroup>
         <IsPackable>false</IsPackable>
         <IsTestProject>true</IsTestProject>
-<<<<<<< HEAD
-        <TargetFrameworks Condition="$(OsPlatform) == 'Windows'">netcoreapp2.1;net472</TargetFrameworks>
-=======
-        <TargetFrameworks Condition="$(OsPlatform) == 'Windows'">netcoreapp3.1;net461</TargetFrameworks>
->>>>>>> aa049cce
+        <TargetFrameworks Condition="$(OsPlatform) == 'Windows'">netcoreapp2.1;net461</TargetFrameworks>
         <TargetFrameworks Condition="$(OsPlatform) != 'Windows'">netcoreapp3.1</TargetFrameworks>
     </PropertyGroup>
 
