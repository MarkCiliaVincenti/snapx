--- conflicted
+++ resolved
@@ -20,13 +20,8 @@
 
     <ItemGroup>
         <PackageReference Include="Castle.Core" Version="4.4.0" />
-<<<<<<< HEAD
-        <PackageReference Include="Microsoft.NET.Test.Sdk" Version="16.6.0" />
+        <PackageReference Include="Microsoft.NET.Test.Sdk" Version="16.6.1" />
         <PackageReference Include="Moq" Version="4.14.0" />
-=======
-        <PackageReference Include="Microsoft.NET.Test.Sdk" Version="16.6.1" />
-        <PackageReference Include="Moq" Version="4.13.1" />
->>>>>>> 2b569377
         <PackageReference Include="System.CodeDom" Version="4.7.0" />
         <PackageReference Include="System.Security.Permissions" Version="4.7.0" />
         <PackageReference Include="xunit" Version="2.4.1" />
